--- conflicted
+++ resolved
@@ -1,8 +1,7 @@
-<<<<<<< HEAD
 # 🧠 FinGlobe Agent  
 ### Central Bank Sentiment Intelligence (BoE & BoC)
 
----
+The system uses a multi-agent architecture inspired by the MCP (Multi-Context Protocol) framework:
 
 ## 📘 Overview
 **FinGlobe Agent** is an agentic research and analysis framework designed to automatically **collect, summarize, and analyze** central bank communications — such as **speeches, minutes, and policy statements** from the **Bank of England (BoE)** and **Bank of Canada (BoC)** — to quantify **hawkish–dovish sentiment** ahead of monetary policy decisions.
@@ -11,17 +10,9 @@
 1. **Research Agent** → Scrapes and filters recent content (BoE/BoC speeches, reports).  
 2. **Summarization Agent** → Generates structured summaries using LLMs.  
 3. **Analysis Agent** → Evaluates sentiment and computes hawkish–dovish scores.  
-=======
-🧠 FinGlobe Agent
-Central Bank Sentiment Intelligence (BoE & BoC)
-📘 Overview
 
-FinGlobe Agent is an agentic research and analysis framework designed to automatically collect, summarize, and analyze central-bank communications (e.g., Bank of England and Bank of Canada) to measure hawkish–dovish sentiment ahead of monetary-policy decisions.
->>>>>>> 441c8654
+---
 
-The system uses a multi-agent architecture inspired by the MCP (Multi-Context Protocol) framework:
-
-<<<<<<< HEAD
 ## 🏗️ Repository Structure
 ```
 FinGlobe_Agent/
@@ -75,41 +66,9 @@
 ```
 OPENAI_API_KEY=your_api_key_here
 ```
-=======
-Research Agent → Scrapes and filters recent content (speeches, minutes, statements).
 
-Summarization Agent → Generates structured summaries of the scraped text.
+---
 
-Analysis Agent → Quantifies sentiment using hawkish/dovish scoring models.
->>>>>>> 441c8654
-
-🏗️ Repository Structure
-FinGlobe_Agent/
-│
-├── mcp.py                         # Main pipeline: scrape → summarize → analyze → score
-│
-├── tools/
-│   ├── scrape_boe_speeches.py     # Scrapes recent BoE speeches (filters by date/topic)
-│   ├── fetch_minutes.py           # (planned) Fetches MPC meeting minutes
-│   ├── fetch_content.py           # (planned) Generalized HTML/text fetcher
-│   └── filter_articles.py         # (planned) Cleans and filters relevant content
-│
-├── agents/
-│   ├── root_agent.py              # Orchestrates multi-agent tasks
-│   ├── research_agent.py          # Handles retrieval and scraping logic
-│   └── analysis_agent.py          # Evaluates hawkish–dovish sentiment
-│
-├── data/
-│   ├── raw/                       # Raw scraped data
-│   ├── processed/                 # Cleaned text and summaries
-│   └── analysis/                  # Sentiment results and scores
-│
-├── logs/                          # Runtime and progress logs
-│
-├── requirements.txt
-└── README.md
-
-<<<<<<< HEAD
 ## 🚀 Usage Workflow
 
 ### 🕸️ Step 1 — Scrape Speeches
@@ -149,35 +108,18 @@
 ```
 Runs all modules sequentially:  
 > **Scrape → Summarize → Analyze → Score**
-=======
-⚙️ Setup Instructions
-1. Clone the Repository
-git clone https://github.com/<your-org-or-username>/FinGlobe_Agent.git
-cd FinGlobe_Agent
 
-2. Create Environment
-conda create -n finglobe python=3.10
-conda activate finglobe
->>>>>>> 441c8654
+---
 
-3. Install Dependencies
-pip install -r requirements.txt
-
-<<<<<<< HEAD
 ## 📈 Output Example
 
 | Date       | Speaker          | Title                               | Hawkish_Dovish_Score | Summary |
 |-------------|------------------|-------------------------------------|----------------------|----------|
 | 2025-09-12  | Sarah Breeden    | Bumps in the Road                   | -0.32 *(Dovish)*     | Supply-side pressures are easing... |
 | 2025-09-27  | Megan Greene     | The Supply Side Demands Attention   | +0.41 *(Hawkish)*    | Tight labor market justifies...     |
-=======
 
-(If you use OpenAI API for summarization or analysis, add a .env file with your key.)
->>>>>>> 441c8654
+---
 
-OPENAI_API_KEY=your_api_key_here
-
-<<<<<<< HEAD
 ## 🤝 Collaboration Notes
 - **Environment:** All collaborators should use the same `finglobe` conda environment.  
 - **Data Handling:**  
@@ -188,15 +130,9 @@
   - Use clear, descriptive commit messages.  
 - **Logging:**  
   - Runtime and debug info saved to `/logs/` — check before re-running long scrapes.
-=======
-🚀 Usage Workflow
-Step 1 — Scrape Speeches
-python tools/scrape_boe_speeches.py
->>>>>>> 441c8654
 
 ---
 
-<<<<<<< HEAD
 ## 🔧 Development Status
 | Component | Status | Description |
 |------------|---------|-------------|
@@ -247,81 +183,4 @@
 
 **Maintainers:**  
 👤 Murat A. • 👤 Praveen Kumar A. • 👤 Saruultug B. • 👤 Yibin W.  
-*(Team FinGlobe — University of Rochester, MS Data Science Capstone 2025)*  
-=======
-Collects speeches from the Bank of England’s site
-
-Filters by recent date and topic (e.g., Monetary Policy Committee, Inflation)
-
-Saves output to:
-
-data/raw/boe_speeches_<YYYYMMDD>.csv
-
-Step 2 — Summarize Content
-python mcp.py --mode summarize
-
-
-Runs the MCP summarization pipeline
-
-Produces clean text summaries in data/processed/
-
-Step 3 — Analyze & Score
-python mcp.py --mode analyze
-
-
-Computes hawkish/dovish scores for each speech
-
-Saves results to:
-
-data/analysis/hawk_dove_scores_<YYYYMMDD>.csv
-
-Step 4 — Full Pipeline (One-Click Run)
-python mcp.py
-
-
-Runs all steps:
-
-Scrape → Summarize → Analyze → Score
-
-📊 Output Example
-Date	Speaker	Title	Hawkish_Dovish_Score	Summary
-2025-09-12	Sarah Breeden	“Bumps in the Road”	-0.32 (Dovish)	Supply-side pressures are easing...
-2025-09-27	Megan Greene	“The Supply Side Demands Attention”	+0.41 (Hawkish)	Tight labor market justifies...
-👥 Collaboration Notes
-
-Environment consistency: All collaborators should use the same conda environment (finglobe).
-
-Data handling:
-
-Large raw data files should not be committed — they are stored in /data/raw/ and excluded via .gitignore.
-
-Processed summaries and analysis results can be shared if small.
-
-Branching:
-
-Use feature branches: feature/analysis, feature/scraper, etc.
-
-Commit descriptive messages.
-
-Logging:
-
-All runtime logs are saved in /logs/; please check before rerunning a failed scrape.
-
-🧩 Next Steps
-
- Add BoC speech scraping support (scrape_boc_speeches.py)
-
- Expand sentiment lexicon for hawkish/dovish detection
-
- Visualize policy tone trends across months
-
- Deploy the MCP pipeline as a periodic cron job
-
-🔗 Useful Links
-
-Bank of England Speeches
-
-Bank of Canada Speeches
-
-GitHub Repository
->>>>>>> 441c8654
+*(Team FinGlobe — University of Rochester, MS Data Science Capstone 2025)*  